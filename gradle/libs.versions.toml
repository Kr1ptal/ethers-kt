--- conflicted
+++ resolved
@@ -73,13 +73,8 @@
 # has different versioning than above dependencies
 kotest-runner = { module = "io.kotest:kotest-runner-console-jvm", version = "4.1.3.2" }
 
-<<<<<<< HEAD
-mockk = { module = "io.mockk:mockk-jvm", version = "1.14.5" }
+mockk = { module = "io.mockk:mockk-jvm", version = "1.14.6" }
 kotlin-compileTesting = { module = "dev.zacsweers.kctfork:core", version = "0.10.0" }
-=======
-mockk = { module = "io.mockk:mockk-jvm", version = "1.14.6" }
-kotlin-compileTesting = { module = "dev.zacsweers.kctfork:core", version = "0.9.0" }
->>>>>>> 961174c9
 
 ##################### JMH #####################
 jmh-core = { module = "org.openjdk.jmh:jmh-core", version.ref = "jmh" }
